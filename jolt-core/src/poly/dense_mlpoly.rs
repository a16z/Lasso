--- conflicted
+++ resolved
@@ -523,12 +523,8 @@
         }
         let (L_size, _R_size) = matrix_dimensions(r.len(), 1);
         let (L, R) = compute_factored_chis_at_r(&r);
-<<<<<<< HEAD
         let eq = EqPolynomial::new(r.clone());
         let (L_size, _R_size) = matrix_dimensions(r.len(), 1);
-=======
-        let eq = EqPolynomial::new(r);
->>>>>>> fe806ef2
         let (L2, R2) = eq.compute_factored_evals(L_size);
         assert_eq!(L, L2);
         assert_eq!(R, R2);
