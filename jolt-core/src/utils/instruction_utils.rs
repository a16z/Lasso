--- conflicted
+++ resolved
@@ -21,14 +21,12 @@
     sum
 }
 
-<<<<<<< HEAD
 /// Chunks `x` || `y` into `C` chunks bitwise.
 /// `log_M` is the number of bits of each of the `C` expected results.
 /// `log_M = num_bits(x || y) / C`
 ///
 /// Given the operation x_0, x_1, x_2, x_3 || y_0, y_1, y_2, y_3 with C=2, log_M =4
 /// chunks to `vec![x_0||x_1||y_0||y_1,   x_2||x_3||y_2||y_3]`.
-=======
 pub fn chunk_operand(x: u64, num_chunks: usize, bits_per_chunk: usize) -> Vec<u64> {
   let bit_mask = (1 << bits_per_chunk) - 1;
   (0..num_chunks)
@@ -39,7 +37,6 @@
     .collect()
 }
 
->>>>>>> 3908e496
 pub fn chunk_and_concatenate_operands(x: u64, y: u64, C: usize, log_M: usize) -> Vec<usize> {
     let operand_bits: usize = log_M / 2;
 
